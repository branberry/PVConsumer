""" Function to get data from Solar Shieffield about Pasiv systems"""


import logging
import os
from typing import List

import pandas as pd
import requests
from nowcasting_datamodel.models.pv import PVSystem, PVYield

from pvconsumer.utils import df_to_list_pv_system, list_pv_system_to_df

logger = logging.getLogger(__name__)


url = os.getenv("SS_URL")
user_id = os.getenv("SS_USER_ID")
key = os.getenv("SS_KEY")


def raw_to_dataframe(response):
    """ Reformat response data to dataframe """

    lines = response.text.split("\n")
    columns = lines.pop(0).split(",")
    data = []
    for line in lines:
        data.append(line.split(","))

    return pd.DataFrame(data=data, columns=columns)


def get_all_systems_from_solar_sheffield(pv_system_ids: List[int] = None) -> List[PVSystem]:
    """
    Get the pv systesm from solar sheffield

<<<<<<< HEAD
    :param pv_system_ids: filter on pv system id
    :return:
    """
    logger.debug('Getting all pv systems')
=======
    logger.debug("Getting all pv systems")
>>>>>>> 4282846a

    full_url = f"{url}view_owner_system_params_rounded?user_id={user_id}&key={key}"
    response = requests.get(full_url)
    assert response.status_code == 200

    data_df = raw_to_dataframe(response=response)

    data_df.rename(columns={"system_id": "pv_system_id"}, inplace=True)
    data_df.rename(columns={"kWp": "installed_capacity_kw"}, inplace=True)
    data_df.rename(columns={"longitude_rounded": "longitude"}, inplace=True)
    data_df.rename(columns={"latitude_rounded": "latitude"}, inplace=True)

    data_df["provider"] = "solar_sheffield_passiv"

    if pv_system_ids is not None:
        logger.debug(f"Filter for pv system ids {pv_system_ids}")
        data_df["pv_system_id"] = data_df["pv_system_id"].astype(int)
        data_df = data_df[data_df["pv_system_id"].isin(pv_system_ids)]
    # reformat

    pv_systems = df_to_list_pv_system(data_df)

    return pv_systems


<<<<<<< HEAD
def get_all_latest_pv_yield_from_solar_sheffield()-> pd.DataFrame:
    """
    Get latest pv yields from solar sheffield

    This also pulls teh pv systems and merges them

    :return:
    """
=======
def get_all_latest_pv_yield_from_solar_sheffield() -> pd.DataFrame:
>>>>>>> 4282846a

    logger.debug("Getting all pv yields")
    full_url = f"{url}reading_passiv_integrated_5mins?user_id={user_id}&key={key}"
    response = requests.get(full_url)
    assert response.status_code == 200

    pv_yield_df = raw_to_dataframe(response=response)
    pv_yield_df["timestamp"] = pd.to_datetime(pv_yield_df["timestamp"])
    pv_yield_df["data"] = pv_yield_df["data"].astype(float)

    logger.debug("Getting all pv systems")
    # could get this from the database instead, but its so very quick here
    full_url = f"{url}view_owner_system_params_rounded?user_id={user_id}&key={key}"
    response = requests.get(full_url)
    assert response.status_code == 200

    pv_system_df = raw_to_dataframe(response=response)

    data_df = pv_yield_df.merge(pv_system_df, left_on="ss_id", right_on="ss_id")

<<<<<<< HEAD
    data_df.rename(columns={'timestamp':'datetime_utc'}, inplace=True)
    data_df.rename(columns={'data': 'solar_generation_kw'}, inplace=True)
=======
    data_df.rename(columns={"timestamp": "datetime_utc"}, inplace=True)
    data_df.rename(columns={"data": "solar_generation_kw"}, inplace=True)
    # data_df.rename(columns={'system_id': 'pv_system_id'}, inplace=True)
>>>>>>> 4282846a

    return data_df<|MERGE_RESOLUTION|>--- conflicted
+++ resolved
@@ -35,14 +35,10 @@
     """
     Get the pv systesm from solar sheffield
 
-<<<<<<< HEAD
     :param pv_system_ids: filter on pv system id
     :return:
     """
     logger.debug('Getting all pv systems')
-=======
-    logger.debug("Getting all pv systems")
->>>>>>> 4282846a
 
     full_url = f"{url}view_owner_system_params_rounded?user_id={user_id}&key={key}"
     response = requests.get(full_url)
@@ -68,7 +64,6 @@
     return pv_systems
 
 
-<<<<<<< HEAD
 def get_all_latest_pv_yield_from_solar_sheffield()-> pd.DataFrame:
     """
     Get latest pv yields from solar sheffield
@@ -77,9 +72,6 @@
 
     :return:
     """
-=======
-def get_all_latest_pv_yield_from_solar_sheffield() -> pd.DataFrame:
->>>>>>> 4282846a
 
     logger.debug("Getting all pv yields")
     full_url = f"{url}reading_passiv_integrated_5mins?user_id={user_id}&key={key}"
@@ -100,13 +92,7 @@
 
     data_df = pv_yield_df.merge(pv_system_df, left_on="ss_id", right_on="ss_id")
 
-<<<<<<< HEAD
-    data_df.rename(columns={'timestamp':'datetime_utc'}, inplace=True)
-    data_df.rename(columns={'data': 'solar_generation_kw'}, inplace=True)
-=======
     data_df.rename(columns={"timestamp": "datetime_utc"}, inplace=True)
     data_df.rename(columns={"data": "solar_generation_kw"}, inplace=True)
-    # data_df.rename(columns={'system_id': 'pv_system_id'}, inplace=True)
->>>>>>> 4282846a
 
     return data_df